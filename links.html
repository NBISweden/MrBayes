--- conflicted
+++ resolved
@@ -1,5 +1,4 @@
 <!DOCTYPE html>
-<<<<<<< HEAD
 
 <html lang="en">
 <head>
@@ -9,6 +8,10 @@
 
   <title>MrBayes | links</title>
   <link rel="stylesheet" href="css/style.css">
+  <link rel="stylesheet" href="css/handheld.css" media=
+  "only screen and (min-device-width:320px) and (max-device-width:568px)">
+  <meta name="viewport" content=
+  "width=device-width, initial-scale=1.0">
 </head>
 
 <body>
@@ -150,109 +153,4 @@
     </ul>
   </main>
 </body>
-</html>
-=======
-<html lang=en><head><meta charset="utf-8"><title>MrBayes | links</title>
-<link rel=stylesheet href="css/style.css"/>
-<link rel=stylesheet href="css/handheld.css" media="only screen and (min-device-width:320px) and (max-device-width:568px)" />
-<meta name="viewport" content="width=device-width, initial-scale=1.0" />
-</head><body>
-<header><h1>MrBayes: Bayesian Inference of Phylogeny</h1>
-<nav>
-<a href="./index.html"
->Home</a>
-<a href="./download.html"
->Download</a>
-<a href="./manual.html"
->Manual</a>
-<a href="./issues.html"
->Bug Report</a>
-<a href="./authors.html"
->Authors</a>
-<a href="./links.html"
-class=selected
->Links</a>
-</nav>
-<aside>
-<a href="http://www.vr.se/"><img src="./img/vr.png" alt="Vetenskapsradet"></a>
-<a href="http://www.nih.gov/"><img src="./img/nih.gif" alt="National Institutes of Health"></a>
-<a href="http://www.nsf.gov/"><img src="./img/nsf.gif" alt="National Science Foundation"></a>
-</aside>
-</header>
-<main id=links>
-  <h2>Links</h2>
-
-  <h3>Other programs for Bayesian estimation of phylogeny:</h3>
-
-  <ul>
-    <li><a href="http://www.mathcs.duq.edu/larget/bambe.html">BAMBE</a>
-    A nice program by Bret Larget and Donald Simon for the Bayesian
-    inference of phylogeny.</li>
-
-    <li><a href="http://www.agapow.net/software/mac5/">Mac5</a> A
-    program by Paul-Michael Agapow that deals with gaps as a fifth
-    state. <i>This link is temporary disabled?</i></li>
-
-    <li><a href="http://beast.bio.ed.ac.uk/">BEAST</a> A cross-platform
-    program package written by Alexei Drummond and Andrew Rambaut for
-    Bayesian MCMC analysis of molecular sequences. It is particularly
-    good for molecular clock analyses.</li>
-
-    <li><a href=
-    "http://physwww.mcmaster.ca/~higgsp/Phylogeny.htm">PHASE</a> A
-    program written by Paul Higgs, designed specifically for use with
-    RNA sequences that have a conserved secondary structure, e.g. rRNA
-    and tRNA.</li>
-  </ul>
-
-  <h3>Tools for use with MrBayes:</h3>
-
-  <ul>
-    <li><a href="http://www.csit.fsu.edu/~nylander">MrModeltest2</a> A
-    program by Johan Nylander for selecting DNA substitution
-    models.</li>
-  </ul>
-
-  <h3>Programs for the maximum likelihood estimation of phylogeny:</h3>
-
-  <ul>
-    <li><a href="http://paup.csit.fsu.edu/about.html">PAUP*</a> David
-    Swofford's program implements the maximum likelihood method under a
-    number of nucleotide models.</li>
-
-    <li><a href=
-    "http://abacus.gene.ucl.ac.uk/software/paml.html">PAML</a> Ziheng
-    Yang's program implements virtually every model of molecular
-    evolution that has been proposed. (This is not surprising as he
-    invented many of them.)</li>
-
-    <li><a href=
-    "http://evolution.genetics.washington.edu/phylip.html">PHYLIP</a>
-    Joe Felsenstein's package of programs includes one of the earliest
-    implementations of likelihood-based estimation of phylogeny.
-    Incidentally, Felsenstein was also an early proponent of Bayesian
-    estimation of phylogeny: Just read his 1968 Ph.D. Thesis!</li>
-
-    <li><a href=
-    "http://www.ism.ac.jp/ismlib/softother.e.html">MOLPHY</a> A program
-    by Jun Adachi and Masami Hasagewa that for a long time was the only
-    game in town for maximum likelihood estimation of phylogeny using
-    amino acid sequences.</li>
-
-    <li><a href=
-    "http://www.ebi.ac.uk/goldman/hmm/passml.html">PASSML</a> A program
-    by Pietro Lio that implements several models of amino acid change,
-    including several Hidden Markov Models that can be used to predict
-    secondary structure.</li>
-  </ul>
-
-  <h3>Other phylogeny programs:</h3>
-
-  <ul>
-    <li>An extensive list of phylogeny programs is available from Joe
-    Felsenstein <a href=
-    "http://evolution.genetics.washington.edu/phylip/software.html">here</a>.</li>
-  </ul>
-</main>
-</body></html>
->>>>>>> b3c49995
+</html>