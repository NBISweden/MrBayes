--- conflicted
+++ resolved
@@ -1,5 +1,4 @@
 <!DOCTYPE html>
-<<<<<<< HEAD
 
 <html lang="en">
 <head>
@@ -9,6 +8,10 @@
 
   <title>MrBayes | manual</title>
   <link rel="stylesheet" href="css/style.css">
+  <link rel="stylesheet" href="css/handheld.css" media=
+  "only screen and (min-device-width:320px) and (max-device-width:568px)">
+  <meta name="viewport" content=
+  "width=device-width, initial-scale=1.0">
 </head>
 
 <body>
@@ -113,100 +116,4 @@
     "authors.html">authors</a> directly.</p>
   </main>
 </body>
-</html>
-=======
-<html lang=en><head><meta charset="utf-8"><title>MrBayes | manual</title>
-<link rel=stylesheet href="css/style.css"/>
-<link rel=stylesheet href="css/handheld.css" media="only screen and (min-device-width:320px) and (max-device-width:568px)" />
-<meta name="viewport" content="width=device-width, initial-scale=1.0" />
-</head><body>
-<header><h1>MrBayes: Bayesian Inference of Phylogeny</h1>
-<nav>
-<a href="./index.html"
->Home</a>
-<a href="./download.html"
->Download</a>
-<a href="./manual.html"
-class=selected
->Manual</a>
-<a href="./issues.html"
->Bug Report</a>
-<a href="./authors.html"
->Authors</a>
-<a href="./links.html"
->Links</a>
-</nav>
-<aside>
-<a href="http://www.vr.se/"><img src="./img/vr.png" alt="Vetenskapsradet"></a>
-<a href="http://www.nih.gov/"><img src="./img/nih.gif" alt="National Institutes of Health"></a>
-<a href="http://www.nsf.gov/"><img src="./img/nsf.gif" alt="National Science Foundation"></a>
-</aside>
-</header>
-<main id=manual>
-  <h2>Manual and Other Resources</h2>
-
-  <h3>Manual</h3>
-
-  <p>A good resource for new users is the MrBayes 3.2 manual, which
-  contains instructions for downloading and installing the program, two
-  tutorials including a qick-start version, discussions of all the
-  models implemented in the program, answers to some frequently asked
-  questions, a list of the differences between versions 2 and 3 of the
-  program, instructions for compiling and running the parallel version
-  of the program, and tips for users who want to tweak the source code
-  or contribute bug fixes or new functionality. In an appendix, there
-  is a diagrammatic summary of all the models implemented in the
-  program and most of the proposal mechanisms. You can download the
-  manual (pdf) <a href="./assets/mb3.2_manual.pdf">here</a>.</p>
-
-  <h3>Online Help</h3>
-
-  <p>MrBayes 3 provides extensive online help through the 'help'
-  command. Simply type 'help' at the command prompt to get a list of
-  the available commands. Type 'help &lt;command&gt;' to get help
-  information for a specific command. For instance, 'help lset' will
-  give you the help information for the 'lset' command, including a
-  discussion of all the available parameters and options. The help
-  information for a command typically also includes a summary table of
-  the options and current settings.</p>
-
-  <h3>Command Reference</h3>
-
-  <p>You can produce a text file containing all the help information
-  for the current version of the program by using the 'manual' command
-  in MrBayes. If you produce this file immediately after starting the
-  program, the text file will contain all the default settings and can
-  be used as a command reference. If you prefer not to produce this
-  file yourself, you can download a pdf copy <a href=
-  "./assets/commref_mb3.2.pdf">here</a>.</p>
-
-  <h3>E-mail List</h3>
-
-  <p>Finally, a good resource for resolving problems with MrBayes is
-  the MrBayes <a href=
-  "https://lists.sourceforge.net/lists/listinfo/mrbayes-users">mailing
-  list</a>. You can ask a question about MrBayes by simply posting a
-  message to this list. Before you can send a message to the list,
-  however, you need to subscribe to it as explained on the home page of
-  the mailing list (see the link above). The <a href=
-  "https://sourceforge.net/p/mrbayes/mailman/mrbayes-users/">archive</a>
-  is accessible to everyone.</p>
-
-  <h3>General Advice</h3>
-
-  <p>Remember that MrBayes is free software and that it currently has
-  thousands of users around the world. Therefore, there is no
-  possibility for the authors to provide extensive user help. Please
-  first read the manual and the command reference carefully to make
-  sure the problem you are having is not addressed there. If this does
-  not help, try using the MrBayes email list to pose your question. If
-  the problem you are having seems to be a bug in the program, report
-  it using the bug reporting tool provided on SourceForge, as described
-  <a href="issues.html">here</a>. If you have general questions about
-  the MrBayes project, the models and MCMC sampling algorithms
-  implemented in the program, or the future development of the
-  project, you are welcome to email
-  the <a href="authors.html">authors</a> directly.</p>
-</main>
-</body></html>
->>>>>>> b3c49995
+</html>